--- conflicted
+++ resolved
@@ -18,12 +18,7 @@
 # compile regexes
 username_regex = re.compile(r'(^|[^@\w])@(\w{1,15})\b')
 url_regex = re.compile(r'((www\.[^\s]+)|(https?://[^\s]+)|(http?://[^\s]+))')
-<<<<<<< HEAD
 control_char_regex = re.compile(r'[\r\n\t]+')
-=======
-control_char_regex = r'[\r\n\t]+'
-html_parser = HTMLParser()
->>>>>>> 0c481f92
 
 class ProcessTweet():
     """Wrapper class for functions to process/modify tweets"""
@@ -209,23 +204,6 @@
                 **geo_obj
                 }
 
-<<<<<<< HEAD
-=======
-    @staticmethod
-    def normalize_str(s):
-        if not s:
-            return ''
-        if not isinstance(s, str):
-            s = str(s)
-        # replace \t, \n and \r characters by a whitespace
-        s = re.sub(control_char_regex, ' ', s)
-        # replace HTML codes for new line characters
-        s = s.replace('&#13;', '').replace('&#10;', '')
-        s = html_parser.unescape(s)
-        # removes all other control characters and the NULL byte (which causes issues when parsing with pandas)
-        return "".join(ch for ch in s if unicodedata.category(ch)[0] != 'C')
-
->>>>>>> 0c481f92
     def get_geo_info(self):
         """
         Tries to infer differen types of geoenrichment from tweet (ProcessTweet object)
